--- conflicted
+++ resolved
@@ -26,6 +26,7 @@
 from epygram.base import Field, FieldSet, FieldValidity, FieldValidityList, Resource
 from epygram.geometries import D3Geometry, SpectralGeometry
 from epygram.geometries.D3Geometry import D3ProjectedGeometry, D3RectangularGridGeometry
+
 
 class D3CommonField(Field):
     """
@@ -177,7 +178,6 @@
         Warning: for interpolation on Gauss geometries, requires the
         :mod:`pyproj` module.
         """
-        
         if self.spectral:
             raise epygramError("field must be gridpoint to get value of a" +
                                " lon/lat point.")
@@ -256,7 +256,6 @@
             all_t = numpy.repeat(t[:, numpy.newaxis], interp_points.shape[1], axis=1)       
             
             # get values and lons/lats
-<<<<<<< HEAD
             flat_values_at_interp_points = list(self.getvalue_ij(all_i, all_j, my_kn, my_tn))
             all_lonslats = self.geometry.ij2ll(all_i, all_j)
             all_lonslats = (list(all_lonslats[0]), list(all_lonslats[1]))
@@ -276,7 +275,6 @@
                     if self.geometry.dimensions['X'] == 1:
                         f = interp1d(loc_lats, loc_values, kind=interpolation)
                         value = f(latn)
-=======
             values_at_interp_points = self.getvalue_ij(all_i.flatten(),
                                                        all_j.flatten(),
                                                        all_k.flatten(),
@@ -296,7 +294,6 @@
                         else:
                             f = interp1d(all_lons[n], values_at_interp_points[n], kind=interpolation)
                             value[n] = f(lon[n])
->>>>>>> e91ea657
                     else:
                         f = interp2d(all_lons[n], all_lats[n], values_at_interp_points[n], kind=interpolation)
                         value[n] = f(as_numpy_array(lon)[n], as_numpy_array(lat)[n])
@@ -2405,6 +2402,7 @@
                     self.setdata(data)
         self.geometry.position_on_horizontal_grid = 'center'
 
+
 class D3VirtualField(D3CommonField):
     """
     3-Dimensions Virtual field class.
@@ -2577,8 +2575,7 @@
                             validity=self.validity,
                             spectral_geometry=self.spectral_geometry,
                             processtype=self.processtype)
-        if getdata:
-            field3d.setdata(self.getdata(d4=True))
+        field3d.setdata(self.getdata(d4=True))
         return field3d
 
     @property
