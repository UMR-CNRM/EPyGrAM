--- conflicted
+++ resolved
@@ -1797,14 +1797,9 @@
                     'input_position':input_position,
                     'LAMzone':None}
         # ----------------------------------------------------------------------
-<<<<<<< HEAD
         elif self['gridType'] in ('lambert', 'lambert_lam'):
             geometryname = 'lambert'  # self['gridType'] # account for lambert_lam
-=======
-        elif self['gridType'] in ('lambert',):
             geometryclass = ProjectedGeometry
-            geometryname = self['gridType']
->>>>>>> 881cec96
             lon_0 = self['LoVInDegrees']
             lat_0 = self['LaDInDegrees']
             lat_1 = self['Latin1InDegrees']
